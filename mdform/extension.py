"""
    mdform.extension
    ~~~~~~~~~~~~~~~~

    An extension for `python-markdown`_ to generate parse forms in Markdown based document.

    :copyright: 2020 by mdform Authors, see AUTHORS for more details.
    :license: BSD, see LICENSE for more details.
"""

import re

import unidecode
from markdown.extensions import Extension
from markdown.preprocessors import Preprocessor

from .fields import COLLAPSE_CLOSE_RE, COLLAPSE_OPEN_RE, SECTION_RE, Field, FormdDict

COLLAPSE_OPEN_HTML = r'<div id="accordion-%s">'
COLLAPSE_CLOSE_HTML = r"</div>"


def _sanitizer(s):
    """Default label to variable sanitizer

    Parameters
    ----------
    s : str
        label

    Returns
    -------
    str
        an identifier representing the variable
    """

    s = unidecode.unidecode(s)

    # Remove invalid characters
    s = re.sub(r"[^0-9a-zA-Z_]", "_", s)

    # Remove leading characters until we find a letter or underscore
    s = re.sub(r"^[^a-zA-Z_]+", "_", s)

    return s


def default_formatter(variable_name, variable_dict):
    return "{{ " + f"form.{variable_name}" + " }}"


def _value_to_name(value):
    if value is None:
        return ""
    return value.lower().strip()


class FormPreprocessor(Preprocessor):
    """Form processor for Python-Markdown.

    Parameters
    ----------
    md
    sanitizer : callable str -> str
        the label sanitizer function that will be used.
<<<<<<< HEAD
    formatter : callable (str, dict) -> str
        Form field formatter function.
=======
    wtf : bool
        Render the HTML to be used with WTForms. Default False.
    """
>>>>>>> 1da3548b

    """

    def __init__(self, md, sanitizer=None, formatter=default_formatter):
        self.sanitizer = sanitizer or (lambda s: s)
        if formatter is None:
            formatter = default_formatter
        self.formatter = formatter
        super().__init__(md)

    def run(self, lines):
        """ Parse Form and store in Markdown.Form. """
        unnamed_collapese_cnt = 0
        form = {}
        section = None

        out = []
        for line in lines:
            m1 = SECTION_RE.match(line)
            if m1:
                section = _value_to_name(m1.group("name"))
                continue

            m1 = COLLAPSE_OPEN_RE.match(line)
            if m1:
                control_field = _value_to_name(m1.group("name"))
                if control_field:
                    control_field = self.sanitizer(control_field)
                else:
                    control_field = str(unnamed_collapese_cnt)
                    unnamed_collapese_cnt += 1
                if section:
                    control_field = "%s_%s" % (section, control_field)

                out.append(COLLAPSE_OPEN_HTML % control_field)
                continue

            m1 = COLLAPSE_CLOSE_RE.match(line)
            if m1:
                out.append(COLLAPSE_CLOSE_HTML)
                continue

            label_value = Field.match(line)

            if label_value:
                label, value = label_value

                nolabel = False
                if label.startswith("_"):
                    label = label[1:]
                    nolabel = True

                variable_name = self.sanitizer(label.lower())

                if section:
                    variable_name = "%s_%s" % (section, variable_name)

                form[variable_name] = variable_dict = dict(
                    label=label, nolabel=nolabel, **value
                )

                out.append(self.formatter(variable_name, variable_dict))
            else:
                out.append(line)

        self.md.mdform_definition = form
        return out


class FormExtension(Extension):
    """Form extension for Python-Markdown."""

    def __init__(self, **kwargs):
        self.config = {
            "sanitizer": [_sanitizer, "Function to sanitize the label"],
            "formatter": [
                default_formatter,
                "Use format template for fields. The signature must be (str, dict)->str",
            ],
        }
        super().__init__(**kwargs)

    def extendMarkdown(self, md):
        md.registerExtension(self)
        self.md = md
        md.preprocessors.register(
            FormPreprocessor(
                md, self.getConfig("sanitizer"), self.getConfig("formatter")
            ),
            "form",
            30,
        )

    def reset(self):
        self.md.mdform_definition = {}


def makeExtension(**kwargs):
    return FormExtension(**kwargs)<|MERGE_RESOLUTION|>--- conflicted
+++ resolved
@@ -14,7 +14,7 @@
 from markdown.extensions import Extension
 from markdown.preprocessors import Preprocessor
 
-from .fields import COLLAPSE_CLOSE_RE, COLLAPSE_OPEN_RE, SECTION_RE, Field, FormdDict
+from .fields import COLLAPSE_CLOSE_RE, COLLAPSE_OPEN_RE, SECTION_RE, Field
 
 COLLAPSE_OPEN_HTML = r'<div id="accordion-%s">'
 COLLAPSE_CLOSE_HTML = r"</div>"
@@ -63,15 +63,8 @@
     md
     sanitizer : callable str -> str
         the label sanitizer function that will be used.
-<<<<<<< HEAD
     formatter : callable (str, dict) -> str
         Form field formatter function.
-=======
-    wtf : bool
-        Render the HTML to be used with WTForms. Default False.
-    """
->>>>>>> 1da3548b
-
     """
 
     def __init__(self, md, sanitizer=None, formatter=default_formatter):
